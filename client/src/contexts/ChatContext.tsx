// client/src/contexts/ChatContext.tsx
import React, {
  createContext,
  useContext,
  useState,
  useCallback,
  useRef,
} from "react";
import { useSettingsContext } from "./SettingsContext"; // Keep this if needed elsewhere, but apiKey check is removed from sendMessage
import { v4 as uuidv4 } from "uuid";

export interface Message {
  id: string;
  role: "user" | "assistant";
  content: any;
  timestamp: Date;
  toolCalls?: Array<{
    id: string;
    name: string;
    input: any;
    result?: {
      content: any[];
      isError?: boolean;
    };
  }>;
}

interface ChatContextProps {
  messages: Message[];
  isLoading: boolean;
<<<<<<< HEAD
  sendMessage: (content: string) => Promise<void>;
  clearMessages: () => void;
=======
  currentInputText: string;
  setCurrentInputText: (text: string) => void;
  sendMessage: (content: string) => Promise<void>;
  clearMessages: () => void;
  /** The current session ID. Null if not yet initialized or cleared. */
  sessionId: string | null; // Session ID can be null initially
  /** Function to clear the current session ID from state and local storage. */
  clearSession: () => void; // Function to clear session
>>>>>>> f2c40dd4
}

const ChatContext = createContext<ChatContextProps>({
  messages: [],
  isLoading: false,
<<<<<<< HEAD
  sendMessage: async () => {},
  clearMessages: () => {},
=======
  currentInputText: "",
  setCurrentInputText: () => {},
  sendMessage: async () => {},
  clearMessages: () => {},
  sessionId: null, // Default to null
  clearSession: () => {}, // Default function
>>>>>>> f2c40dd4
});

export const useChatContext = () => useContext(ChatContext);

// Define API Base URL with a default for deployment
const API_BASE_URL =
  process.env.REACT_APP_API_BASE_URL ?? "http://localhost:4000"; // Default to server port

interface ChatProviderProps {
  children: React.ReactNode;
}

export const ChatProvider: React.FC<ChatProviderProps> = ({ children }) => {
  const [messages, setMessages] = useState<Message[]>([]);
  const [isLoading, setIsLoading] = useState(false);
<<<<<<< HEAD
  const { apiKey } = useSettingsContext();
  const sessionId = useRef<string>(uuidv4());
=======
  const [currentInputText, setCurrentInputText] = useState("");
  const [sessionId, setSessionId] = useState<string | null>(null); // Session ID state
  const messagesRef = useRef<Message[]>(messages); // Ref to hold current messages

  // Update messagesRef whenever messages state changes
  useEffect(() => {
    messagesRef.current = messages;
  }, [messages]);

  /**
   * Clears the session ID from React state and browser's local storage.
   * This typically happens if the backend indicates the session is invalid (e.g., 401 error).
   * The user might need to refresh the page to get a new session.
   */
  const clearSession = useCallback(() => {
    console.warn("Clearing session ID from state and local storage.");
    setSessionId(null); // Clear from state
    localStorage.removeItem(SESSION_ID_STORAGE_KEY); // Clear from storage
    // Consider adding a user notification here (e.g., via toast)
    // Optionally clear messages: setMessages([]);
  }, []);

  /**
   * Effect runs once on component mount to initialize the session ID.
   * 1. Checks local storage for an existing session ID.
   * 2. If found, uses it.
   * 3. If not found, requests a new session ID from the backend's /api/session endpoint.
   * 4. Stores the obtained session ID in both state and local storage.
   */
  useEffect(() => {
    const initializeSession = async () => {
      const storedSessionId = localStorage.getItem(SESSION_ID_STORAGE_KEY);
      if (storedSessionId) {
        console.log("Found session ID in storage:", storedSessionId);
        // Optional: Validate session ID with backend here if needed
        setSessionId(storedSessionId);
      } else {
        console.log("No session ID in storage, requesting new one...");
        try {
          // Use relative path '/' as fallback, relying on Nginx proxy
          const response = await fetch(`${API_BASE_URL}/api/session`, {
            method: "POST",
          });
          if (!response.ok) {
            throw new Error(`Failed to create session (${response.status})`);
          }
          const data = await response.json();
          if (data.sessionId) {
            console.log("Received new session ID:", data.sessionId);
            setSessionId(data.sessionId);
            localStorage.setItem(SESSION_ID_STORAGE_KEY, data.sessionId);
          } else {
            throw new Error("No session ID received from server");
          }
        } catch (error) {
          console.error("Error initializing session:", error);
          // Handle error appropriately (e.g., show error message)
        }
      }
    };
    initializeSession();
  }, []); // Run only on mount
>>>>>>> f2c40dd4

  // Process assistant response to extract tool calls
  const processAssistantResponse = useCallback((response: any) => {
    const toolCalls = [];

    // Check for tool_use items in the content array
    if (response.content && Array.isArray(response.content)) {
      for (const item of response.content) {
        if (item.type === "tool_use") {
          toolCalls.push({
            id: item.id,
            name: item.name,
            input: item.input,
          });
        }
      }
    }

    return {
      content: response.content,
      toolCalls: toolCalls.length > 0 ? toolCalls : undefined,
    };
  }, []);

  /**
   * Sends a user message to the backend chat completion endpoint.
   * Includes the current session ID in the 'X-Session-Id' header.
   * Handles responses, including potential tool calls and errors.
   */
  const sendMessage = useCallback(
    async (messageText: string) => {
<<<<<<< HEAD
      if (!apiKey) {
        console.error("API key not set");
=======
      // Use sessionId state directly
      if (!sessionId) {
        console.error("Session ID not available yet. Cannot send message.");
        // Optionally show a toast or handle this case in the UI component
        return;
      }
      // API key check removed - handled server-side per session
      const trimmedMessage = messageText.trim();
      if (!trimmedMessage) {
        console.warn("Attempted to send an empty message.");
>>>>>>> f2c40dd4
        return;
      }

      setIsLoading(true);

      try {
        // Add user message
        const userMessage: Message = {
          id: uuidv4(),
          role: "user",
          content: { type: "text", text: messageText },
          timestamp: new Date(),
        };

        setMessages((prevMessages) => [...prevMessages, userMessage]);

        // Prepare messages for API
        const apiMessages = [...messages, userMessage].map((msg) => ({
          role: msg.role,
          content: Array.isArray(msg.content) ? msg.content : [msg.content],
        }));

        // Send request to our backend
        const response = await fetch(
<<<<<<< HEAD
          `${
            process.env.REACT_APP_API_BASE_URL || "http://localhost:3000"
          }/api/chat/completions`,
=======
          // Use relative path '/' as fallback, relying on Nginx proxy
          `${API_BASE_URL}/api/chat/completions`,
>>>>>>> f2c40dd4
          {
            method: "POST",
            headers: {
              "Content-Type": "application/json",
              "X-API-Key": apiKey,
              "X-Session-Id": sessionId.current,
            },
            body: JSON.stringify({
              messages: apiMessages,
              tools: true,
            }),
          }
        );

        if (!response.ok) {
          const errorData = await response.json();
          throw new Error(errorData.error || "Failed to send message");
        }

        const responseData = await response.json();
        // Process the response to extract tool calls
        const { content, toolCalls } = processAssistantResponse(responseData);

        // Add assistant message
        const assistantMessage: Message = {
          id: uuidv4(),
          role: "assistant",
          content,
          timestamp: new Date(),
          toolCalls,
        };

        setMessages((prevMessages) => [...prevMessages, assistantMessage]);
      } catch (error) {
        console.error("Error sending message:", error);

        // Add error message
        const errorMessage: Message = {
          id: uuidv4(),
          role: "assistant",
          content: {
            type: "text",
            text: `Error: ${
              error instanceof Error
                ? error.message
                : "Failed to communicate with the assistant"
            }`,
          },
          timestamp: new Date(),
        };

        setMessages((prevMessages) => [...prevMessages, errorMessage]);
      } finally {
        setIsLoading(false);
      }
    },
    [apiKey, messages, processAssistantResponse]
  );

  // Clear all messages
  const clearMessages = useCallback(() => {
    setMessages([]);
  }, []);

<<<<<<< HEAD
=======
  // Render children immediately; components consuming sessionId should handle the null state.

>>>>>>> f2c40dd4
  return (
    <ChatContext.Provider
      value={{
        messages,
        isLoading,
        sendMessage,
        clearMessages,
      }}
    >
      {children}
    </ChatContext.Provider>
  );
};<|MERGE_RESOLUTION|>--- conflicted
+++ resolved
@@ -4,7 +4,8 @@
   useContext,
   useState,
   useCallback,
-  useRef,
+  useEffect, // Import useEffect
+  useRef, // Import useRef
 } from "react";
 import { useSettingsContext } from "./SettingsContext"; // Keep this if needed elsewhere, but apiKey check is removed from sendMessage
 import { v4 as uuidv4 } from "uuid";
@@ -28,10 +29,6 @@
 interface ChatContextProps {
   messages: Message[];
   isLoading: boolean;
-<<<<<<< HEAD
-  sendMessage: (content: string) => Promise<void>;
-  clearMessages: () => void;
-=======
   currentInputText: string;
   setCurrentInputText: (text: string) => void;
   sendMessage: (content: string) => Promise<void>;
@@ -40,23 +37,17 @@
   sessionId: string | null; // Session ID can be null initially
   /** Function to clear the current session ID from state and local storage. */
   clearSession: () => void; // Function to clear session
->>>>>>> f2c40dd4
 }
 
 const ChatContext = createContext<ChatContextProps>({
   messages: [],
   isLoading: false,
-<<<<<<< HEAD
-  sendMessage: async () => {},
-  clearMessages: () => {},
-=======
   currentInputText: "",
   setCurrentInputText: () => {},
   sendMessage: async () => {},
   clearMessages: () => {},
   sessionId: null, // Default to null
   clearSession: () => {}, // Default function
->>>>>>> f2c40dd4
 });
 
 export const useChatContext = () => useContext(ChatContext);
@@ -69,13 +60,11 @@
   children: React.ReactNode;
 }
 
+const SESSION_ID_STORAGE_KEY = "sessionId"; // Define key for localStorage
+
 export const ChatProvider: React.FC<ChatProviderProps> = ({ children }) => {
   const [messages, setMessages] = useState<Message[]>([]);
   const [isLoading, setIsLoading] = useState(false);
-<<<<<<< HEAD
-  const { apiKey } = useSettingsContext();
-  const sessionId = useRef<string>(uuidv4());
-=======
   const [currentInputText, setCurrentInputText] = useState("");
   const [sessionId, setSessionId] = useState<string | null>(null); // Session ID state
   const messagesRef = useRef<Message[]>(messages); // Ref to hold current messages
@@ -138,7 +127,6 @@
     };
     initializeSession();
   }, []); // Run only on mount
->>>>>>> f2c40dd4
 
   // Process assistant response to extract tool calls
   const processAssistantResponse = useCallback((response: any) => {
@@ -170,10 +158,6 @@
    */
   const sendMessage = useCallback(
     async (messageText: string) => {
-<<<<<<< HEAD
-      if (!apiKey) {
-        console.error("API key not set");
-=======
       // Use sessionId state directly
       if (!sessionId) {
         console.error("Session ID not available yet. Cannot send message.");
@@ -184,96 +168,112 @@
       const trimmedMessage = messageText.trim();
       if (!trimmedMessage) {
         console.warn("Attempted to send an empty message.");
->>>>>>> f2c40dd4
         return;
       }
 
+      // Clear input immediately
+      const textToSend = currentInputText; // Capture current input before clearing
+      setCurrentInputText("");
       setIsLoading(true);
 
+      const userMessage: Message = {
+        id: uuidv4(),
+        role: "user",
+        content: [{ type: "text", text: textToSend }], // Ensure content is an array
+        timestamp: new Date(),
+      };
+
+      // Determine the next state of messages using the ref for the most current state
+      const nextMessages = [...messagesRef.current, userMessage];
+
+      // Update the state *after* calculating the next state
+      setMessages(nextMessages);
+
       try {
-        // Add user message
-        const userMessage: Message = {
-          id: uuidv4(),
-          role: "user",
-          content: { type: "text", text: messageText },
-          timestamp: new Date(),
-        };
-
-        setMessages((prevMessages) => [...prevMessages, userMessage]);
-
-        // Prepare messages for API
-        const apiMessages = [...messages, userMessage].map((msg) => ({
+        // Prepare messages for API using the calculated next state (nextMessages)
+        const apiMessages = nextMessages.map((msg) => ({
           role: msg.role,
+          // Ensure content is always an array for the API
           content: Array.isArray(msg.content) ? msg.content : [msg.content],
         }));
 
-        // Send request to our backend
+        // Log the messages being sent to the backend API
+        console.log("Sending messages to backend:", JSON.stringify(apiMessages, null, 2));
+
         const response = await fetch(
-<<<<<<< HEAD
-          `${
-            process.env.REACT_APP_API_BASE_URL || "http://localhost:3000"
-          }/api/chat/completions`,
-=======
           // Use relative path '/' as fallback, relying on Nginx proxy
           `${API_BASE_URL}/api/chat/completions`,
->>>>>>> f2c40dd4
           {
             method: "POST",
             headers: {
               "Content-Type": "application/json",
-              "X-API-Key": apiKey,
-              "X-Session-Id": sessionId.current,
+              "X-Session-Id": sessionId, // Use sessionId state
             },
             body: JSON.stringify({
-              messages: apiMessages,
+              messages: apiMessages, // Send the calculated next state
               tools: true,
             }),
           }
         );
 
         if (!response.ok) {
-          const errorData = await response.json();
-          throw new Error(errorData.error || "Failed to send message");
+          let errorData = { error: `Failed to send message (${response.status})` };
+          try {
+            errorData = await response.json();
+          } catch (e) {
+             console.warn("Could not parse error response JSON");
+          }
+
+          // Check for specific session errors
+          if (response.status === 401 || (response.status === 400 && errorData.error?.includes("session"))) {
+             clearSession(); // Clear the invalid session
+             throw new Error(errorData.error || "Session invalid. Please refresh the page or try again.");
+          }
+          // Check for Anthropic specific errors passed through
+          if (errorData.error?.includes("Anthropic API Error")) {
+              console.error("Anthropic API Error received from backend:", errorData);
+              throw new Error(errorData.error); // Throw the specific error message
+          }
+          throw new Error(errorData.error || `Failed to send message (${response.status})`);
+        } else {
+          const responseData = await response.json();
+          const { content, toolCalls } = processAssistantResponse(responseData);
+
+          const assistantMessage: Message = {
+            id: uuidv4(),
+            role: "assistant",
+            content,
+            timestamp: new Date(),
+            toolCalls,
+          };
+
+          // Update messages state with the assistant's response
+          // Use functional update here is fine as it's based on the previous state *after* user message was added
+          setMessages((prevMessages) => [...prevMessages, assistantMessage]);
         }
 
-        const responseData = await response.json();
-        // Process the response to extract tool calls
-        const { content, toolCalls } = processAssistantResponse(responseData);
-
-        // Add assistant message
-        const assistantMessage: Message = {
-          id: uuidv4(),
-          role: "assistant",
-          content,
-          timestamp: new Date(),
-          toolCalls,
-        };
-
-        setMessages((prevMessages) => [...prevMessages, assistantMessage]);
       } catch (error) {
         console.error("Error sending message:", error);
 
-        // Add error message
         const errorMessage: Message = {
           id: uuidv4(),
           role: "assistant",
-          content: {
+          content: [{ // Ensure error content is also an array
             type: "text",
             text: `Error: ${
               error instanceof Error
                 ? error.message
                 : "Failed to communicate with the assistant"
             }`,
-          },
+          }],
           timestamp: new Date(),
         };
-
         setMessages((prevMessages) => [...prevMessages, errorMessage]);
       } finally {
         setIsLoading(false);
       }
     },
-    [apiKey, messages, processAssistantResponse]
+    [processAssistantResponse, sessionId, clearSession, currentInputText] // Removed messagesRef from deps, it's a ref
   );
 
   // Clear all messages
@@ -281,18 +281,19 @@
     setMessages([]);
   }, []);
 
-<<<<<<< HEAD
-=======
   // Render children immediately; components consuming sessionId should handle the null state.
 
->>>>>>> f2c40dd4
   return (
     <ChatContext.Provider
       value={{
         messages,
         isLoading,
+        currentInputText, // Pass renamed state
+        setCurrentInputText, // Pass renamed setter
         sendMessage,
         clearMessages,
+        sessionId, // Pass sessionId state
+        clearSession, // Pass clearSession function
       }}
     >
       {children}
