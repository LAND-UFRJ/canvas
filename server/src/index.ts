// server/src/index.ts - Main entry point
import express from "express";
import cors from "cors";
import http from "http";
import { Server as SocketIoServer } from "socket.io";
import { config } from "dotenv";
import { setupRoutes } from "./routes.js";
import { setupMcpManager } from "./mcp/manager.js";

// Load environment variables
config();

// Registry settings
const REGISTRY_URL = process.env.REGISTRY_URL; // Allow override, can be undefined
const REGISTRY_API_KEY = process.env.REGISTRY_API_KEY;

// Client URL setting
const CLIENT_URL = process.env.CLIENT_URL || "http://localhost:3000"; // Default client URL

// Create Express app
const app = express();
const server = http.createServer(app);

// Configure CORS
app.use(
  cors({
    origin: CLIENT_URL, // Ensure this matches the deployed frontend URL
    credentials: true,
<<<<<<< HEAD
=======
    exposedHeaders: ["X-Session-Id"], // Keep exposed if client needs to read it, otherwise optional
>>>>>>> f2c40dd4
  })
);

// Parse JSON body
app.use(express.json());
app.use(express.raw({ type: "application/octet-stream" }));

// Setup Socket.IO
const io = new SocketIoServer(server, {
  cors: {
    origin: CLIENT_URL, // Ensure this matches the deployed frontend URL
    methods: ["GET", "POST"],
    credentials: true,
  },
});

// Initialize MCP Manager with registry URL
const mcpManager = setupMcpManager(io, REGISTRY_URL, REGISTRY_API_KEY);

<<<<<<< HEAD
// Setup routes
setupRoutes(app, mcpManager);
=======
// Initialize MCP Manager with SessionManager and registry URL/Key
const mcpManager = setupMcpManager(io, sessionManager, REGISTRY_URL, REGISTRY_API_KEY);
>>>>>>> f2c40dd4

// Load servers from registry on startup
(async () => {
  try {
    // console.log("Fetching servers from registry...");
    const registryServers = await mcpManager.fetchRegistryServers();
    console.log(`Loaded ${registryServers.length} servers from registry`);
    // console.warn("Registry URL is not set. Skipping server loading.");
  } catch (error) {
    console.error("Error loading servers from registry:", error);
  }
})();

// Handle graceful shutdown
process.on("SIGTERM", async () => {
  console.log("SIGTERM received, shutting down gracefully");
  if (mcpManager.cleanup) {
    await mcpManager.cleanup();
  }
  server.close(() => {
    console.log("Server closed");
    process.exit(0);
  });
});

// Setup routes
setupRoutes(app, mcpManager);

// Start the server
const PORT = process.env.PORT || 4000;
server.listen(PORT, () => {
  console.log(`Server listening on port ${PORT}`);
  if (REGISTRY_URL) {
    console.log(`Using registry URL: ${REGISTRY_URL}`);
  } else {
    console.log(`Registry URL not configured.`);
  }
  console.log(`Accepting requests from client URL: ${CLIENT_URL}`);
});<|MERGE_RESOLUTION|>--- conflicted
+++ resolved
@@ -6,6 +6,7 @@
 import { config } from "dotenv";
 import { setupRoutes } from "./routes.js";
 import { setupMcpManager } from "./mcp/manager.js";
+import { SessionManager } from "./mcp/sessionManager.js"; // Import SessionManager
 
 // Load environment variables
 config();
@@ -26,10 +27,7 @@
   cors({
     origin: CLIENT_URL, // Ensure this matches the deployed frontend URL
     credentials: true,
-<<<<<<< HEAD
-=======
     exposedHeaders: ["X-Session-Id"], // Keep exposed if client needs to read it, otherwise optional
->>>>>>> f2c40dd4
   })
 );
 
@@ -46,43 +44,25 @@
   },
 });
 
-// Initialize MCP Manager with registry URL
-const mcpManager = setupMcpManager(io, REGISTRY_URL, REGISTRY_API_KEY);
+// Instantiate Session Manager
+const sessionManager = new SessionManager();
 
-<<<<<<< HEAD
-// Setup routes
-setupRoutes(app, mcpManager);
-=======
 // Initialize MCP Manager with SessionManager and registry URL/Key
 const mcpManager = setupMcpManager(io, sessionManager, REGISTRY_URL, REGISTRY_API_KEY);
->>>>>>> f2c40dd4
 
-// Load servers from registry on startup
-(async () => {
-  try {
-    // console.log("Fetching servers from registry...");
-    const registryServers = await mcpManager.fetchRegistryServers();
-    console.log(`Loaded ${registryServers.length} servers from registry`);
-    // console.warn("Registry URL is not set. Skipping server loading.");
-  } catch (error) {
-    console.error("Error loading servers from registry:", error);
-  }
-})();
+// Setup routes, passing both managers
+setupRoutes(app, mcpManager, sessionManager); // Pass sessionManager
 
 // Handle graceful shutdown
 process.on("SIGTERM", async () => {
   console.log("SIGTERM received, shutting down gracefully");
-  if (mcpManager.cleanup) {
-    await mcpManager.cleanup();
-  }
+  // Cleanup sessions (closes MCP clients)
+  await sessionManager.cleanupAllSessions();
   server.close(() => {
     console.log("Server closed");
     process.exit(0);
   });
 });
-
-// Setup routes
-setupRoutes(app, mcpManager);
 
 // Start the server
 const PORT = process.env.PORT || 4000;
