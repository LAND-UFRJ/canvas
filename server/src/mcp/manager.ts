--- conflicted
+++ resolved
@@ -148,8 +148,6 @@
   // Cache of connected clients
   const connectedClients: Map<string, Client> = new Map();
 
-<<<<<<< HEAD
-=======
   // Track rate limit information for each server
   const rateLimits = new Map<string, RateLimitInfo>();
 
@@ -169,7 +167,6 @@
       console.log(`Already connected to server ${serverConfig.id}, reusing existing connection`);
       return; // Skip reconnection if already connected
     }
->>>>>>> 9d500556
 
   const registerServer = async (serverConfig: ServerConfig): Promise<boolean> => {
     try {
@@ -193,22 +190,12 @@
         }
       });
 
-<<<<<<< HEAD
-      await client.connect(transport); // This will throw if the server is unreachable
-=======
       await client.connect(transport);
-      console.log(`Successfully connected to server: ${serverConfig.id}`);
->>>>>>> 9d500556
 
       // Fetch available tools from the server
       const toolsResult = await client.listTools();
       console.log(`Tools discovered: ${JSON.stringify(toolsResult?.tools?.map(t => t.name) || [])}`);
 
-<<<<<<< HEAD
-      // Ensure the server has tools
-      if (!toolsResult?.tools || toolsResult.tools.length === 0) {
-        throw new Error("No tools discovered on MCP server");
-=======
       // Register tools in our registry
       if (toolsResult?.tools) {
         toolRegistry.registerTools(
@@ -217,7 +204,6 @@
           client, 
           toolsResult.tools
         );
->>>>>>> 9d500556
       }
 
       // Register tools in our registry
@@ -240,7 +226,6 @@
         `Failed to register server ${serverConfig.name}:`,
         error
       );
-<<<<<<< HEAD
 
       // Clean up in-memory state
       const index = servers.findIndex((s) => s.id === serverConfig.id);
@@ -250,10 +235,6 @@
 
       // Failed registration
       return false;
-=======
-      // We don't remove the server from our list anymore since it's persistent
-      // Just log the error and continue
->>>>>>> 9d500556
     }
   };
 
