{
  "compilerOptions": {
    "target": "ES2020",
    "module": "NodeNext",
    "moduleResolution": "NodeNext",
    "esModuleInterop": true,
    "forceConsistentCasingInFileNames": true,
    "strict": false,
    "noImplicitAny": false,
    "skipLibCheck": true,
    "outDir": "dist",
    "rootDir": "src",
    "declaration": true,
    "resolveJsonModule": true,
    "useUnknownInCatchVariables": false
  },
<<<<<<< HEAD
  "include": ["src/**/*.ts"],
=======
  "include": [
    "src/**/*.ts",
    "../shared/**/*.ts" // Corrected path relative to tsconfig.json
  ],
>>>>>>> f2c40dd4
  "exclude": ["node_modules", "dist"]
}<|MERGE_RESOLUTION|>--- conflicted
+++ resolved
@@ -8,19 +8,15 @@
     "strict": false,
     "noImplicitAny": false,
     "skipLibCheck": true,
-    "outDir": "dist",
-    "rootDir": "src",
+    "outDir": "./dist",
+    "rootDir": ".",
     "declaration": true,
     "resolveJsonModule": true,
     "useUnknownInCatchVariables": false
   },
-<<<<<<< HEAD
-  "include": ["src/**/*.ts"],
-=======
   "include": [
     "src/**/*.ts",
     "../shared/**/*.ts" // Corrected path relative to tsconfig.json
   ],
->>>>>>> f2c40dd4
   "exclude": ["node_modules", "dist"]
 }