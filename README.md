--- conflicted
+++ resolved
@@ -1,10 +1,6 @@
 # MCP Host
 
-<<<<<<< HEAD
-MCP Host is a complete end-to-end implementation of a Model Context Protocol (MCP) host with an in-built MCP client. It provides a polished chat interface with built-in tool selection via the Model Context Protocol (MCP).
-=======
 MCP Host is a complete end-to-end implementation of a Model Context Protocol (MCP) host with an in-built MCP client. It provides a beautiful, polished chat interface with tool selection capabilities using MCP, and integrates with the MCP Registry for discovering available servers.
->>>>>>> 9d500556
 
 ![MCP Host Screenshot](host_screenshot.png)
 
